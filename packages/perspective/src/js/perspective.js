--- conflicted
+++ resolved
@@ -103,9 +103,7 @@
 function parse_data(data, names, types) {
     let preloaded = types ? true : false;
     names = names || [];
-
-    const isColumnOriented = Array.isArray(data[Object.keys(data)[0]]);
-    if (types === undefined || isColumnOriented) {
+    if (types === undefined) {
         types = []
     } else {
         let _types = [];
@@ -195,31 +193,17 @@
             row_count = col.length;
         }
 
-<<<<<<< HEAD
-    } else if (isColumnOriented) {
-=======
     } else if (Array.isArray(data[Object.keys(data)[0]])) {
+
+        // Names and types will be added (all columns must be given set)
+        names = [];
+        types = [];
+
         // Column oriented
->>>>>>> 019903b7
-
-        names = Object.keys(data);
-
-        let colNum = 0;
         for (let name in data) {
-            // Infer column type if necessary
-            if (!preloaded) {
-                let i = 0;
-                let inferredType = undefined;
-                while(!inferredType && i < 100 && i < data[name].length) {
-                    inferredType = infer_type(data[name][i]);
-                    i++;
-                }
-                inferredType = inferredType || __MODULE__.t_dtype.DTYPE_STR;
-                types.push(inferredType);
-            }
-
-            let transformed = transform_data(types[colNum], data[name]);
-            colNum++;
+            names.push(name);
+            types.push(infer_type(data[name][0]));
+            let transformed = transform_data(types[types.length - 1], data[name]);
             cdata.push(transformed);
             row_count = transformed.length
         }
