# perspective-python

Python APIs for [perspective](https://github.com/finos/perspective) front end

[![Build Status](https://travis-ci.org/finos/perspective.svg?branch=master)](https://travis-ci.org/finos/perspective)
[![GitHub issues](https://img.shields.io/github/issues/finos/perspective.svg)]()
[![codecov](https://codecov.io/gh/finos/perspective/branch/master/graph/badge.svg)](https://codecov.io/gh/finos/perspective)
[![PyPI](https://img.shields.io/pypi/v/perspective-python.svg)](https://pypi.python.org/pypi/perspective-python)
[![PyPI](https://img.shields.io/pypi/l/perspective-python.svg)](https://pypi.python.org/pypi/perspective-python)

## Install

### Dependencies

<<<<<<< HEAD
It is recommended to have [https://github.com/intel/tbb](TBB) installed as a system dependency:

On MacOs:

`brew install tbb`
=======
*PyArrow 0.15.1* is a required dependency for Perspective. Install it first:

`pip install pyarrow==0.15.1`
>>>>>>> 3c033520

On CentOS/RHEL:

`yum install tbb-devel`

On Ubuntu:

`apt-get install libtbb-dev`

On Windows:

`choco install tbb`

Or install from source.

`PyArrow` and `Numpy` are required build-time dependencies, and can both be installed via `pip`.

All other dependencies will be vendored if missing as part of Perspective's CMake build, but you can install them yourself and CMake will detect them via the usual mechanisms. 

### Installation

To install the base package from pip:

`pip install perspective-python`

To install the JupyterLab extension:

`jupyter labextension install @finos/perspective-jupyterlab`

## Getting Started

[Python User Guide](https://perspective.finos.org/docs/md/python.html)
[Python API](https://perspective.finos.org/docs/obj/perspective-python.html)
[Examples](https://github.com/finos/perspective/tree/master/python/perspective/examples)

## Developing

To build `perspective-python` from source, you'll need the following C++ dependencies:

- Python 3.7
- numpy
- CMake
- PyBind11
- tbb

On MacOS, you should be able to install Boost, PyBind11, and tbb from brew:

```shell
brew install pybind11 tbb
```

And then install Python dependencies using pip:

```shell
python3 -m pip install -r requirements-dev.txt
```

Then run `yarn build`, and if a `.perspectiverc` config file has not been created yet, you'll be taken through the `yarn setup` script. On the `Focus` section, type `p` for python, and continue through the script. Run `yarn build` again, and the python build should begin.

If you already have a `.perspectiverc` and want to reset your build configuration, simply run `yarn setup`.

Once the build successfully completes, run `yarn test_python` from the project root in order to verify operation.

### Windows
By default, perspective attempts to build utilizing Microsoft Visual Studio 2017 (MSVC 14.1). You may change this to older versions by editing `setup.py`.<|MERGE_RESOLUTION|>--- conflicted
+++ resolved
@@ -12,17 +12,15 @@
 
 ### Dependencies
 
-<<<<<<< HEAD
+`PyArrow==0.15.1` and `Numpy` are required build-time dependencies, and can both be installed via `pip`.
+
+`pip install pyarrow==0.15.1`
+
 It is recommended to have [https://github.com/intel/tbb](TBB) installed as a system dependency:
 
 On MacOs:
 
 `brew install tbb`
-=======
-*PyArrow 0.15.1* is a required dependency for Perspective. Install it first:
-
-`pip install pyarrow==0.15.1`
->>>>>>> 3c033520
 
 On CentOS/RHEL:
 
@@ -37,8 +35,6 @@
 `choco install tbb`
 
 Or install from source.
-
-`PyArrow` and `Numpy` are required build-time dependencies, and can both be installed via `pip`.
 
 All other dependencies will be vendored if missing as part of Perspective's CMake build, but you can install them yourself and CMake will detect them via the usual mechanisms. 
 
